--- conflicted
+++ resolved
@@ -1,8 +1,7 @@
-﻿using Parquet.Schema;
+using Parquet.Schema;
 using Parquet.Serialization;
 using Xunit;
 
-<<<<<<< HEAD
 namespace Parquet.Test.Serialisation
 {
    public class SchemaReflectorTest : TestBase
@@ -114,57 +113,4 @@
          public int ExtraProperty { get; set; }
       }
    }
-=======
-namespace Parquet.Test.Serialisation {
-    public class SchemaReflectorTest : TestBase {
-        [Fact]
-        public void I_can_infer_different_types() {
-            var inferrer = new SchemaReflector(typeof(PocoClass));
-
-            ParquetSchema schema = inferrer.Reflect();
-
-            Assert.NotNull(schema);
-            Assert.Equal(4, schema.Fields.Count);
-
-            DataField id = (DataField)schema[0];
-            Assert.Equal("Id", id.Name);
-            Assert.Equal(DataType.Int32, id.DataType);
-            Assert.False(id.HasNulls);
-            Assert.False(id.IsArray);
-
-            DataField altId = (DataField)schema[1];
-            Assert.Equal("AltId", altId.Name);
-            Assert.Equal(DataType.Int32, id.DataType);
-            Assert.False(id.HasNulls);
-            Assert.False(id.IsArray);
-
-            DataField nullableFloat = (DataField)schema[2];
-            Assert.Equal("NullableFloat", nullableFloat.Name);
-            Assert.Equal(DataType.Float, nullableFloat.DataType);
-            Assert.True(nullableFloat.HasNulls);
-            Assert.False(nullableFloat.IsArray);
-
-            DataField intArray = (DataField)schema[3];
-            Assert.Equal("IntArray", intArray.Name);
-            Assert.Equal(DataType.Int32, intArray.DataType);
-            Assert.False(intArray.HasNulls);
-            Assert.True(intArray.IsArray);
-
-        }
-
-        /// <summary>
-        /// Essentially all the test cases are this class' fields
-        /// </summary>
-        class PocoClass {
-            public int Id { get; set; }
-
-            [ParquetColumn("AltId")]
-            public int AnnotatedId { get; set; }
-
-            public float? NullableFloat { get; set; }
-
-            public int[] IntArray { get; set; }
-        }
-    }
->>>>>>> 78165622
 }