--- conflicted
+++ resolved
@@ -32,7 +32,6 @@
          0x8f
         };
 
-<<<<<<< HEAD
       [Theory]
       [InlineData("fixedlenbytearray.parquet")]
       [InlineData("fixedlenbytearray.v2.parquet")]
@@ -43,18 +42,9 @@
             using (ParquetReader r = await ParquetReader.CreateAsync(s))
             {
                DataColumn[] columns = await r.ReadEntireRowGroupAsync();
-=======
-        [Fact]
-        public async Task FixedLenByteArray_dictionary() {
-            using(Stream s = OpenTestFile("fixedlenbytearray.parquet")) {
-                using(ParquetReader r = await ParquetReader.CreateAsync(s)) {
-                    DataColumn[] columns = await r.ReadEntireRowGroupAsync();
-                }
->>>>>>> 73e73170
             }
         }
 
-<<<<<<< HEAD
       [Theory]
       [InlineData("dates.parquet")]
       [InlineData("dates.v2.parquet")]
@@ -66,14 +56,6 @@
             using (ParquetReader r = await ParquetReader.CreateAsync(s))
             {
                DataColumn[] columns = await r.ReadEntireRowGroupAsync();
-=======
-        [Fact]
-        public async Task Datetypes_all() {
-            DateTimeOffset offset, offset2;
-            using(Stream s = OpenTestFile("dates.parquet")) {
-                using(ParquetReader r = await ParquetReader.CreateAsync(s)) {
-                    DataColumn[] columns = await r.ReadEntireRowGroupAsync();
->>>>>>> 73e73170
 
                     offset = (DateTimeOffset)(columns[1].Data.GetValue(0));
                     offset2 = (DateTimeOffset)(columns[1].Data.GetValue(1));
@@ -83,7 +65,6 @@
             Assert.Equal(new DateTime(2017, 2, 1), offset2.Date);
         }
 
-<<<<<<< HEAD
       [Theory]
       [InlineData("datetime_other_system.parquet")]
       [InlineData("datetime_other_system.v2.parquet")]
@@ -95,14 +76,6 @@
             using (ParquetReader r = await ParquetReader.CreateAsync(s))
             {
                DataColumn[] columns = await r.ReadEntireRowGroupAsync();
-=======
-        [Fact]
-        public async Task DateTime_FromOtherSystem() {
-            DateTimeOffset offset;
-            using(Stream s = OpenTestFile("datetime_other_system.parquet")) {
-                using(ParquetReader r = await ParquetReader.CreateAsync(s)) {
-                    DataColumn[] columns = await r.ReadEntireRowGroupAsync();
->>>>>>> 73e73170
 
                     DataColumn as_at_date_col = columns.FirstOrDefault(x => x.Field.Name == "as_at_date_");
                     Assert.NotNull(as_at_date_col);
@@ -111,7 +84,6 @@
                     Assert.Equal(new DateTime(2018, 12, 14, 0, 0, 0), offset.Date);
                 }
             }
-<<<<<<< HEAD
          }
       }
       
@@ -129,9 +101,6 @@
                DataColumn value_col = columns.FirstOrDefault(x => x.Field.Name == "value");
                Assert.NotNull(id_col);
                Assert.NotNull(value_col);
-=======
-        }
->>>>>>> 73e73170
 
         [Fact]
         public async Task OptionalValues_WithoutStatistics() {
@@ -148,7 +117,6 @@
                     Assert.Equal(0, value_col.Data.GetValue(index));
                 }
             }
-<<<<<<< HEAD
          }
       }
       
@@ -166,19 +134,6 @@
                DataColumn cls_value_8 = columns[9];
                int index = Enumerable.Range(0, id_col.Data.Length).First(i => (int)id_col.Data.GetValue(i) == 256779);
                Assert.Equal("MOSTRU\u00C1RIO-000", cls_value_8.Data.GetValue(index));
-=======
-        }
-
-        [Fact]
-        public async Task Issue164() {
-            using(Stream s = OpenTestFile("issue-164.parquet")) {
-                using(ParquetReader r = await ParquetReader.CreateAsync(s)) {
-                    DataColumn[] columns = await r.ReadEntireRowGroupAsync();
-                    DataColumn id_col = columns[0];
-                    DataColumn cls_value_8 = columns[9];
-                    int index = Enumerable.Range(0, id_col.Data.Length).First(i => (int)id_col.Data.GetValue(i) == 256779);
-                    Assert.Equal("MOSTRU\u00C1RIO-000", cls_value_8.Data.GetValue(index));
->>>>>>> 73e73170
 
                 }
             }
